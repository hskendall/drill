--- conflicted
+++ resolved
@@ -47,11 +47,6 @@
 
   public final boolean cacheResults;
 
-<<<<<<< HEAD
-  /**
-   * Timeout in seconds.
-   */
-=======
   public final String proxyHost;
 
   public final int proxyPort;
@@ -62,7 +57,9 @@
 
   public final String proxyPassword;
 
->>>>>>> 0d7464f4
+  /**
+   * Timeout in seconds.
+   */
   public int timeout;
 
   @JsonCreator
