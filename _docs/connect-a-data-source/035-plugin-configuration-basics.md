---
title: "Plugin Configuration Basics"
parent: "Storage Plugin Configuration"
---
When you add or update storage plugin configurations on one Drill node in a 
cluster having multiple installations of Drill, Drill broadcasts the information to other Drill nodes 
to synchronize the storage plugin configurations. You do not need to
restart any of the Drillbits when you add or update a storage plugin configuration.

## Using the Drill Web Console

You can use the Drill Web Console to update or add a new storage plugin configuration. The Drill shell needs to be running to start the Web Console. 

To create a name and new configuration:

1. [Start the Drill shell]({{site.baseurl}}/docs/starting-drill-on-linux-and-mac-os-x/).
2. [Start the Web Console]({{site.baseurl}}/docs/starting-the-web-console/).  
3. On the Storage tab, enter a name in **New Storage Plugin**.
   Each configuration registered with Drill must have a distinct
name. Names are case-sensitive.  
     ![sandbox plugin]({{ site.baseurl }}/docs/img/storage_plugin_config.png)

    {% include startnote.html %}The URL differs depending on your installation and configuration.{% include endnote.html %}  
4. Click **Create**.  
5. In Configuration, use JSON formatting to modify a copy of an existing configuration if possible.  
   Using a copy of an existing configuration reduces the risk of JSON coding errors. Use the Storage Plugin Attributes table in the next section as a guide for making typical modifications.  
6. Click **Create**.

<!-- Add to step 3 when the feature goes into 1.3: The Storage tab appears on the Web Console if you are [authorized]({{site.baseurl}}/docs/configuring-web-console-and-rest-api-security/) to view, update, or add storage plugins.   -->

## Storage Plugin Attributes
The following graphic shows key attributes of a typical `dfs`-based storage plugin configuration:  
![dfs plugin]({{ site.baseurl }}/docs/img/connect-plugin.png)
## List of Attributes and Definitions
The following table describes the attributes you configure for storage plugins installed with Drill. 
<table>
  <tr>
    <th>Attribute</th>
    <th>Example Values</th>
    <th>Required</th>
    <th>Description</th>
  </tr>
  <tr>
    <td>"type"</td>
    <td>"file"<br>"hbase"<br>"hive"<br>"mongo"</td>
    <td>yes</td>
    <td>A valid storage plugin type name.</td>
  </tr>
  <tr>
    <td>"enabled"</td>
    <td>true<br>false</td>
    <td>yes</td>
    <td>State of the storage plugin.</td>
  </tr>
  <tr>
    <td>"connection"</td>
    <td>"classpath:///"<br>"file:///"<br>"mongodb://localhost:27017/"<br>"hdfs://"</td>
    <td>implementation-dependent</td>
    <td>The type of distributed file system, such as HDFS, Amazon S3, or files in your file system, and an address/path name.</td>
  </tr>
  <tr>
    <td>"workspaces"</td>
    <td>null<br>"logs"</td>
    <td>no</td>
    <td>One or more unique workspace names. If a workspace name is used more than once, only the last definition is effective. </td>
  </tr>
  <tr>
    <td>"workspaces". . . "location"</td>
    <td>"location": "/Users/johndoe/mydata"<br>"location": "/tmp"</td>
    <td>no</td>
    <td>Full path to a directory on the file system.</td>
  </tr>
  <tr>
    <td>"workspaces". . . "writable"</td>
    <td>true<br>false</td>
    <td>no</td>
    <td>One or more unique workspace names. If defined more than once, the last workspace name overrides the others.</td>
  </tr>
  <tr>
    <td>"workspaces". . . "defaultInputFormat"</td>
    <td>null<br>"parquet"<br>"csv"<br>"json"</td>
    <td>no</td>
    <td>Format for reading data, regardless of extension. Default = "parquet"</td>
  </tr>
  <tr>
    <td>"formats"</td>
<<<<<<< HEAD
    <td>"psv"<br>"csv"<br>"tsv"<br>"parquet"<br>"json"<br>"avro"<br>"maprdb"<br>"sequencefile" *</td>
    <td>yes</td>
=======
    <td>"psv"<br>"csv"<br>"tsv"<br>"parquet"<br>"json"<br>"avro"<br>"maprdb" *</td>
    <td>yes if type is file</td>
>>>>>>> 38c3cb4f
    <td>One or more valid file formats for reading. Drill implicitly detects formats of some files based on extension or bits of data in the file; others require configuration.</td>
  </tr>
  <tr>
    <td>"formats" . . . "type"</td>
    <td>"text"<br>"parquet"<br>"json"<br>"maprdb"<br>"avro"<br>"sequencefile" *</td>
    <td>yes</td>
    <td>Format type. You can define two formats, csv and psv, as type "Text", but having different delimiters. </td>
  </tr>
  <tr>
    <td>formats . . . "extensions"</td>
    <td>["csv"]</td>
    <td>format-dependent</td>
    <td>File name extensions that Drill can read.</td>
  </tr>
  <tr>
    <td>"formats" . . . "delimiter"</td>
    <td>"\t"<br>","</td>
    <td>format-dependent</td>
    <td>Sequence of one or more characters that serve as a record separator in a delimited text file, such as CSV. Use a 4-digit hex code syntax \uXXXX for a non-printable delimiter. </td>
  </tr>
  <tr>
    <td>"formats" . . . "quote"</td>
    <td>"""</td>
    <td>no</td>
    <td>A single character that starts/ends a value in a delimited text file.</td>
  </tr>
  <tr>
    <td>"formats" . . . "escape"</td>
    <td>"`"</td>
    <td>no</td>
    <td>A single character that escapes a quotation mark inside a value.</td>
  </tr>
  <tr>
    <td>"formats" . . . "comment"</td>
    <td>"#"</td>
    <td>no</td>
    <td>The line decoration that starts a comment line in the delimited text file.</td>
  </tr>
  <tr>
    <td>"formats" . . . "skipFirstLine"</td>
    <td>true</td>
    <td>no</td>
    <td>To include or omit the header when reading a delimited text file. Set to true to avoid reading headers as data.
    </td>
  </tr>
    <tr>
    <td>"formats" . . . "extractHeader"</td>
    <td>true</td>
    <td>no</td>
    <td>Set to true to extract and use headers as column names when reading a delimited text file, false otherwise. Ensure skipFirstLine=false when extractHeader=true.
    </td>
  </tr>
</table>

\* Pertains only to distributed Drill installations using the mapr-drill package.  

## Using the Formats Attributes

You set the formats attributes, such as skipFirstLine, in the `formats` area of the storage plugin configuration. When setting attributes for text files, such as CSV, you also need to set the `sys.options` property `exec.storage.enable_new_text_reader` to true (the default). For more information and examples of using formats for text files, see ["Text Files: CSV, TSV, PSV"]({{site.baseurl}}{{site.baseurl}}/docs/text-files-csv-tsv-psv/).

## Using Other Attributes

The configuration of other attributes, such as `size.calculator.enabled` in the `hbase` plugin and `configProps` in the `hive` plugin, are implementation-dependent and beyond the scope of this document.

## Case-sensitive Names
As previously mentioned, workspace and storage plugin names are case-sensitive. For example, the following query uses a storage plugin name `dfs` and a workspace name `clicks`. When you refer to `dfs.clicks` in an SQL statement, use the defined case:

    0: jdbc:drill:> USE dfs.clicks;

For example, using uppercase letters in the query after defining the storage plugin and workspace names using lowercase letters does not work. 

## Storage Plugin REST API

If you need to add a storage plugin configuration to Drill and do not want to use a web browser, you can use the [Drill REST API]({{site.baseurl}}/docs/rest-api/#get-status-threads) to create a storage plugin configuration. Use a POST request and pass two properties:

* name  
  The storage plugin configuration name. 

* config  
  The attribute settings as entered in the Web Console.

For example, this command creates a storage plugin named myplugin for reading files of an unknown type located on the root of the file system:

    curl -X POST -H "Content-Type: application/json" -d '{"name":"myplugin", "config": {"type": "file", "enabled": false, "connection": "file:///", "workspaces": { "root": { "location": "/", "writable": false, "defaultInputFormat": null}}, "formats": null}}' http://localhost:8047/storage/myplugin.json

This example assumes HTTPS has not been enabled. 

## Bootstrapping a Storage Plugin

The REST API is recommended for programmatically adding a storage plugin configuration to Drill. An alternative for use in a distributed environment only is bootstrapping. You can create a [bootstrap-storage-plugins.json](https://github.com/apache/drill/blob/master/contrib/storage-hbase/src/main/resources/bootstrap-storage-plugins.json) file and include it on the classpath when starting Drill. The storage plugin configuration loads when Drill starts up.

Currently, bootstrapping a storage plugin configuration works only when the first Drillbit in the cluster first starts up. The configuration is
stored in ZooKeeper, preventing Drill from picking up the bootstrap-storage-plugins.json again.

After cluster startup, you have to use the REST API or Drill Web Console to add a storage plugin configuration. Alternatively, you
can modify the entry in ZooKeeper by uploading the json file for
that plugin to the /drill directory of the zookeeper installation, or by just deleting the /drill directory if you do not have configuration properties to preserve.

If you load an HBase storage plugin configuration using bootstrap-storage-plugins.json file and HBase is not installed, you might experience a delay when executing the queries. Configure the [HBase client timeout](http://hbase.apache.org/book.html/#config.files) and retry settings in the config block of the HBase plugin configuration.<|MERGE_RESOLUTION|>--- conflicted
+++ resolved
@@ -84,13 +84,8 @@
   </tr>
   <tr>
     <td>"formats"</td>
-<<<<<<< HEAD
-    <td>"psv"<br>"csv"<br>"tsv"<br>"parquet"<br>"json"<br>"avro"<br>"maprdb"<br>"sequencefile" *</td>
-    <td>yes</td>
-=======
-    <td>"psv"<br>"csv"<br>"tsv"<br>"parquet"<br>"json"<br>"avro"<br>"maprdb" *</td>
+<td>"psv"<br>"csv"<br>"tsv"<br>"parquet"<br>"json"<br>"avro"<br>"maprdb"<br>"sequencefile" *</td>
     <td>yes if type is file</td>
->>>>>>> 38c3cb4f
     <td>One or more valid file formats for reading. Drill implicitly detects formats of some files based on extension or bits of data in the file; others require configuration.</td>
   </tr>
   <tr>
@@ -164,7 +159,7 @@
 
 ## Storage Plugin REST API
 
-If you need to add a storage plugin configuration to Drill and do not want to use a web browser, you can use the [Drill REST API]({{site.baseurl}}/docs/rest-api/#get-status-threads) to create a storage plugin configuration. Use a POST request and pass two properties:
+If you need to add a storage plugin configuration to Drill and do not want to use a web browser, you can use the [Drill REST API]({{site.baseurl}}/docs/rest-api/) to create a storage plugin configuration. Use a POST request and pass two properties:
 
 * name  
   The storage plugin configuration name. 
